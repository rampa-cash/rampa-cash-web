--- conflicted
+++ resolved
@@ -1,174 +1,16 @@
 {
-<<<<<<< HEAD
-    "hero": {
-        "badge": "✨ Now in Beta • Join the Movement",
-        "title": {
-            "part1": "Turning everyday remittances into engines of",
-            "part2": "shared prosperity",
-            "part3": "Empowering families with Web3 finance."
-        },
-        "description": "Send money globally with zero hidden fees, lightning-fast transactions, and effortlessly grow your family’s wealth through our tokenized investment platform designed to make every transfer work harder for you.",
-        "cta": {
-            "title": "🚀 Get Early Access",
-            "description": "Be among the first to experience the future of remittances"
-        },
-        "socialProof": {
-            "betaTesters": "beta testers already signed up",
-            "trustedBy": "Trusted by early adopters"
-        }
-=======
   "hero": {
     "badge": "✨ Now in Beta • Join the Movement",
     "title": {
       "part1": "Turning everyday remittances into engines of",
       "part2": "shared prosperity",
       "part3": "Empowering families with Web3 finance"
->>>>>>> 8b89fd10
     },
-    "howItWorks": {
-        "title": "How It Works",
-        "description": "Get started with RAMPA in four simple steps and transform the way you send money to your loved ones.",
-        "steps": {
-            "step1": {
-                "title": "Create an account",
-                "description": "Set up your account easily with your phone number."
-            },
-            "step2": {
-                "title": "MPC Wallet created automatically",
-                "description": "Your secure multi-party computation wallet is generated instantly for maximum security and control."
-            },
-            "step3": {
-                "title": "Add a recipient from your contacts",
-                "description": "Choose the recipient and add the amount you want to send."
-            },
-            "step4": {
-                "title": "Confirm and send",
-                "description": "In seconds, your family receives more value with every transfer."
-            }
-        }
+    "description": "Send money globally with zero hidden fees, lightning-fast transactions, and effortlessly grow your family’s wealth through our tokenized investment platform designed to make every transfer work harder for you.",
+    "cta": {
+      "title": "🚀 Get Early Access",
+      "description": "Be among the first to experience the future of remittances"
     },
-<<<<<<< HEAD
-    "pricing": {
-        "title": "Pricing",
-        "description": "Exchange rate without hidden fees and with low commissions.",
-        "features": {
-            "realTimeRates": {
-                "title": "Real-time rates",
-                "description": "Live market exchange rates updated every minute for maximum transparency",
-                "badge": "Always up-to-date"
-            },
-            "noHiddenFees": {
-                "title": "No hidden fees",
-                "description": "What you see is what you pay - complete transparency in every transaction",
-                "badge": "100% Transparent"
-            },
-            "lowCommission": {
-                "title": "Low commission",
-                "description": "Minimal fees to keep more money in your family's pocket where it belongs",
-                "badge": "Maximum savings"
-            }
-        },
-        "stats": {
-            "commission": "Average commission",
-            "transferTime": "Transfer time",
-            "countries": "Countries supported",
-            "support": "Customer support"
-        }
-    },
-    "aboutUs": {
-        "title": "About Us",
-        "description": "Bringing Web3 and decentralized apps to real people, making it so simple that they don't realize they're using them. Rampa is an On-chain remittance platform that turns stablecoin transfers into shared prosperity, empowering families to thrive through financial education and a tokenized investment portfolio, so the money they send home today grows into collective wealth.",
-        "features": {
-            "web3Simplified": {
-                "title": "Web3 Simplified",
-                "description": "Powerful blockchain technology hidden behind an intuitive interface that anyone can use",
-                "badge": "Easy to Use"
-            },
-            "forRealPeople": {
-                "title": "For Real People",
-                "description": "Built for everyday users sending money to family and friends across the globe",
-                "badge": "Family First",
-                "highlight": "Core Mission"
-            },
-            "invisibleInnovation": {
-                "title": "Invisible Innovation",
-                "description": "Advanced security and speed without the complexity or technical jargon",
-                "badge": "Just Works"
-            }
-        }
-    },
-    "waitlist": {
-        "badge": "⚡ Limited Time • Early Bird Access",
-        "title": "Ready to Transform Money Transfers?",
-        "description": "Be among the first to experience the future of cross-border payments. Join our waitlist and get exclusive early access when we launch.",
-        "cta": {
-            "title": "🎯 Reserve Your Spot",
-            "description": "Get notified the moment RAMPA MVP goes live + exclusive launch bonuses"
-        },
-        "benefits": {
-            "earlyAccess": "Early access",
-            "launchBonuses": "Launch bonuses",
-            "noSpam": "No spam ever"
-        }
-    },
-    "navigation": {
-        "home": "Home",
-        "howItWorks": "How It Works",
-        "pricing": "Pricing",
-        "aboutUs": "About Us",
-        "waitlist": "Waitlist"
-    },
-    "impressum": {
-        "title": "Impressum",
-        "metaDescription": "Legal information and company details for RAMPA",
-        "sections": {
-            "companyInfo": {
-                "title": "Information according to § 5 TMG",
-                "name": "Juan Betancur",
-                "address": "Arnulfstr, 171",
-                "city": "80634 Munich",
-                "country": "Germany"
-            },
-            "contact": {
-                "title": "Contact",
-                "phone": "Phone:",
-                "email": "Email:",
-                "website": "Website:"
-            },
-            "editoriallyResponsible": {
-                "title": "Editorially responsible",
-                "name": "Juan Betancur",
-                "address": "Arnulfstr, 171",
-                "city": "80634 Munich"
-            },
-            "euDispute": {
-                "title": "EU Dispute Resolution",
-                "text": "The European Commission provides a platform for online dispute resolution (ODR):",
-                "link": "https://ec.europa.eu/consumers/odr/",
-                "emailNote": "Our email address can be found above in the impressum."
-            },
-            "consumerDispute": {
-                "title": "Consumer dispute resolution/Universal arbitration office",
-                "text": "We are not willing or obliged to participate in dispute resolution procedures before a consumer arbitration board."
-            },
-            "contentLiability": {
-                "title": "Liability for content",
-                "paragraph1": "As service providers, we are liable for own contents of these pages according to general laws according to § 7 para.1 TMG. However, according to §§ 8 to 10 TMG, we as service providers are not under obligation to monitor submitted or stored information or to research circumstances pointing to illegal activity.",
-                "paragraph2": "Obligations to remove or block the use of information under the general laws remain unaffected. However, a related liability is only possible from the point in time at which a concrete infringement of law becomes known. If we become aware of such a violation, we will remove the content immediately."
-            },
-            "linkLiability": {
-                "title": "Liability for links",
-                "paragraph1": "Our offer contains links to external websites of third parties on whose contents we have no influence. Therefore, we cannot assume any liability for these external contents. The respective provider or operator of the sites is always responsible for the content of the linked sites. The linked sites were checked for possible violations of law at the time of linking. Illegal contents were not detected at the time of linking.",
-                "paragraph2": "However, a permanent monitoring of the content of linked sites cannot be assumed without concrete evidence of a violation of law. If we become aware of such violations, we will remove such links immediately."
-            },
-            "copyright": {
-                "title": "Copyright",
-                "paragraph1": "The contents and works created by the site operators on these pages are subject to German copyright law. Duplication, processing, distribution, and any form of commercialization of such material beyond the scope of the copyright law shall require the prior written consent of its respective author or creator. Downloads and copies of this site are only permitted for private, non-commercial use.",
-                "paragraph2": "Insofar as the content on this site was not created by the operator, the copyrights of third parties are respected. In particular, third-party content is identified as such. Should you nevertheless become aware of a copyright infringement, please inform us accordingly. If we become aware of any infringements, we will remove such content immediately."
-            }
-        }
-    }
-=======
     "socialProof": {
       "betaTesters": "beta testers already signed up",
       "trustedBy": "Trusted by early adopters"
@@ -354,5 +196,4 @@
       "description": "If you have any questions about our cookie policy, please contact us at:"
     }
   }
->>>>>>> 8b89fd10
 }
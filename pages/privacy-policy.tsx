import Head from 'next/head';
import type { NextPage, GetStaticProps } from 'next';
import { useTranslation } from 'next-i18next';
import { serverSideTranslations } from 'next-i18next/serverSideTranslations';

const PrivacyPolicy: NextPage = () => {
    const { t } = useTranslation('common');

    return (
        <>
            <Head>
                <title>{t('privacyPolicy.title')} - RAMPA</title>
                <meta
                    name="description"
                    content={t('privacyPolicy.metaDescription')}
                />
            </Head>
            <div className="min-h-screen bg-gray-50 py-16">
                <div className="container mx-auto px-4 md:px-8">
                    <div className="max-w-4xl mx-auto">
                        <h1 className="text-3xl md:text-4xl font-bold text-center mb-8">
                            {t('privacyPolicy.title')}
                        </h1>
                        <div className="bg-white rounded-lg shadow-sm p-6 md:p-8 space-y-8">
                            <div className="border-b pb-6 space-y-2 text-sm text-gray-600">
<<<<<<< HEAD
                                <p>
                                    <strong>
                                        {t('privacyPolicy.version')}
                                    </strong>{' '}
                                    1.0
                                </p>
                                <p>
                                    <strong>
                                        {t('privacyPolicy.effectiveDate')}
                                    </strong>{' '}
                                    {t('privacyPolicy.date')}
                                </p>
                                <p>
                                    <strong>
                                        {t('privacyPolicy.controller')}
                                    </strong>{' '}
                                    Lafitech UG (Rampa)
                                </p>
                                <p>
                                    <strong>
                                        {t('privacyPolicy.contact')}
                                    </strong>{' '}
                                    team@rampa.cash
                                </p>
                                <p>
                                    <strong>
                                        {t('privacyPolicy.registeredAddress')}
                                    </strong>{' '}
                                    Arnulfstr. 171, 80634 Munich, Germany
                                </p>
                                <p>
                                    <strong>
                                        {t(
                                            'privacyPolicy.supervisoryAuthority'
                                        )}
                                    </strong>{' '}
                                    {t(
                                        'privacyPolicy.supervisoryAuthorityText'
                                    )}
                                </p>
=======
                                <p><strong>{t('privacyPolicy.version')}</strong> 1.0</p>
                                <p><strong>{t('privacyPolicy.effectiveDate')}</strong> {t('privacyPolicy.date')}</p>
                                <p><strong>{t('privacyPolicy.controller')}</strong> Lafitech UG (Rampa)</p>
                                <p><strong>{t('privacyPolicy.contact')}</strong> hello@rampa.cash</p>
                                <p><strong>{t('privacyPolicy.registeredAddress')}</strong> Arnulfstr. 171, 80634 Munich, Germany</p>
                                <p><strong>{t('privacyPolicy.supervisoryAuthority')}</strong> {t('privacyPolicy.supervisoryAuthorityText')}</p>
>>>>>>> 31888cae
                            </div>

                            {/* Section 1 - Scope */}
                            <section>
                                <h2 className="text-xl font-bold mb-4 text-gray-800">
                                    1) {t('privacyPolicy.sections.scope.title')}
                                </h2>
                                <p className="text-gray-700">
                                    {t('privacyPolicy.sections.scope.content')}
                                </p>
                            </section>

                            {/* Section 2 - What data we process */}
                            <section>
                                <h2 className="text-xl font-bold mb-4 text-gray-800">
                                    2){' '}
                                    {t(
                                        'privacyPolicy.sections.dataProcessing.title'
                                    )}
                                </h2>
                                <p className="text-gray-700 mb-4">
                                    {t(
                                        'privacyPolicy.sections.dataProcessing.intro'
                                    )}
                                </p>
                                <div className="space-y-3 text-gray-700">
                                    <p>
                                        <strong>
                                            {t(
                                                'privacyPolicy.sections.dataProcessing.telemetryTitle'
                                            )}
                                        </strong>{' '}
                                        {t(
                                            'privacyPolicy.sections.dataProcessing.telemetryContent'
                                        )}
                                    </p>
                                    <p>
                                        <strong>
                                            {t(
                                                'privacyPolicy.sections.dataProcessing.walletTitle'
                                            )}
                                        </strong>{' '}
                                        {t(
                                            'privacyPolicy.sections.dataProcessing.walletContent'
                                        )}
                                    </p>
                                    <p>
                                        <strong>
                                            {t(
                                                'privacyPolicy.sections.dataProcessing.supportTitle'
                                            )}
                                        </strong>{' '}
                                        {t(
                                            'privacyPolicy.sections.dataProcessing.supportContent'
                                        )}
                                    </p>
                                    <p>
                                        <strong>
                                            {t(
                                                'privacyPolicy.sections.dataProcessing.analyticsTitle'
                                            )}
                                        </strong>{' '}
                                        {t(
                                            'privacyPolicy.sections.dataProcessing.analyticsContent'
                                        )}
                                    </p>
                                </div>
                                <p className="text-gray-700 mt-4 font-medium">
                                    {t(
                                        'privacyPolicy.sections.dataProcessing.disclaimer'
                                    )}
                                </p>
                            </section>

                            {/* Section 3 - Why we process data */}
                            <section>
                                <h2 className="text-xl font-bold mb-4 text-gray-800">
                                    3){' '}
                                    {t(
                                        'privacyPolicy.sections.processingBasis.title'
                                    )}
                                </h2>
                                <div className="space-y-3 text-gray-700">
                                    <p>
                                        <strong>
                                            {t(
                                                'privacyPolicy.sections.processingBasis.provideTitle'
                                            )}
                                        </strong>{' '}
                                        {t(
                                            'privacyPolicy.sections.processingBasis.provideContent'
                                        )}
                                    </p>
                                    <p>
                                        <strong>
                                            {t(
                                                'privacyPolicy.sections.processingBasis.complianceTitle'
                                            )}
                                        </strong>{' '}
                                        {t(
                                            'privacyPolicy.sections.processingBasis.complianceContent'
                                        )}
                                    </p>
                                    <p>
                                        <strong>
                                            {t(
                                                'privacyPolicy.sections.processingBasis.analyticsTitle'
                                            )}
                                        </strong>{' '}
                                        {t(
                                            'privacyPolicy.sections.processingBasis.analyticsContent'
                                        )}
                                    </p>
                                    <p>
                                        <strong>
                                            {t(
                                                'privacyPolicy.sections.processingBasis.communicationsTitle'
                                            )}
                                        </strong>{' '}
                                        {t(
                                            'privacyPolicy.sections.processingBasis.communicationsContent'
                                        )}
                                    </p>
                                </div>
                                <p className="text-gray-700 mt-4">
                                    {t(
                                        'privacyPolicy.sections.processingBasis.consentNote'
                                    )}
                                </p>
                            </section>

                            {/* Section 4 - Who receives data */}
                            <section>
                                <h2 className="text-xl font-bold mb-4 text-gray-800">
                                    4){' '}
                                    {t(
                                        'privacyPolicy.sections.dataRecipients.title'
                                    )}
                                </h2>
                                <div className="space-y-4 text-gray-700">
                                    <div>
                                        <p>
                                            <strong>
                                                {t(
                                                    'privacyPolicy.sections.dataRecipients.processorsTitle'
                                                )}
                                            </strong>{' '}
                                            {t(
                                                'privacyPolicy.sections.dataRecipients.processorsContent'
                                            )}
                                        </p>
                                    </div>
                                    <div>
                                        <p>
                                            <strong>
                                                {t(
                                                    'privacyPolicy.sections.dataRecipients.controllersTitle'
                                                )}
                                            </strong>
                                        </p>
                                        <ul className="list-disc pl-6 mt-2 space-y-1">
                                            <li>
                                                {t(
                                                    'privacyPolicy.sections.dataRecipients.transak'
                                                )}
                                            </li>
                                            <li>
                                                {t(
                                                    'privacyPolicy.sections.dataRecipients.issuer'
                                                )}
                                            </li>
                                            <li>
                                                {t(
                                                    'privacyPolicy.sections.dataRecipients.jupiter'
                                                )}
                                            </li>
                                            <li>
                                                {t(
                                                    'privacyPolicy.sections.dataRecipients.analytics'
                                                )}
                                            </li>
                                            <li>
                                                {t(
                                                    'privacyPolicy.sections.dataRecipients.lawEnforcement'
                                                )}
                                            </li>
                                        </ul>
                                    </div>
                                </div>
                            </section>

                            {/* Section 5 - International transfers */}
                            <section>
                                <h2 className="text-xl font-bold mb-4 text-gray-800">
                                    5){' '}
                                    {t(
                                        'privacyPolicy.sections.internationalTransfers.title'
                                    )}
                                </h2>
                                <p className="text-gray-700">
                                    {t(
                                        'privacyPolicy.sections.internationalTransfers.content'
                                    )}
                                </p>
                            </section>

                            {/* Section 6 - Retention */}
                            <section>
                                <h2 className="text-xl font-bold mb-4 text-gray-800">
                                    6){' '}
                                    {t(
                                        'privacyPolicy.sections.retention.title'
                                    )}
                                </h2>
                                <div className="space-y-2 text-gray-700">
                                    <p>
                                        <strong>
                                            {t(
                                                'privacyPolicy.sections.retention.operationalTitle'
                                            )}
                                        </strong>{' '}
                                        {t(
                                            'privacyPolicy.sections.retention.operationalContent'
                                        )}
                                    </p>
                                    <p>
                                        <strong>
                                            {t(
                                                'privacyPolicy.sections.retention.riskTitle'
                                            )}
                                        </strong>{' '}
                                        {t(
                                            'privacyPolicy.sections.retention.riskContent'
                                        )}
                                    </p>
                                    <p>
                                        <strong>
                                            {t(
                                                'privacyPolicy.sections.retention.supportTitle'
                                            )}
                                        </strong>{' '}
                                        {t(
                                            'privacyPolicy.sections.retention.supportContent'
                                        )}
                                    </p>
                                </div>
                            </section>

                            {/* Section 7 - Your rights */}
                            <section>
                                <h2 className="text-xl font-bold mb-4 text-gray-800">
                                    7){' '}
                                    {t(
                                        'privacyPolicy.sections.userRights.title'
                                    )}
                                </h2>
                                <p className="text-gray-700 mb-3">
                                    {t(
                                        'privacyPolicy.sections.userRights.intro'
                                    )}
                                </p>
                                <p className="text-gray-700">
<<<<<<< HEAD
                                    {t(
                                        'privacyPolicy.sections.userRights.contactInfo'
                                    )}
                                    <a
                                        href="mailto:team@rampa.cash"
                                        className="text-indigo-600 hover:text-indigo-800 underline ml-1"
                                    >
                                        team@rampa.cash
=======
                                    {t('privacyPolicy.sections.userRights.contactInfo')} 
                                    <a href="mailto:hello@rampa.cash" className="text-indigo-600 hover:text-indigo-800 underline ml-1">
                                        hello@rampa.cash
>>>>>>> 31888cae
                                    </a>
                                    .{' '}
                                    {t(
                                        'privacyPolicy.sections.userRights.complaint'
                                    )}
                                </p>
                            </section>

                            {/* Section 8 - Cookies & tracking */}
                            <section>
                                <h2 className="text-xl font-bold mb-4 text-gray-800">
                                    8){' '}
                                    {t('privacyPolicy.sections.cookies.title')}
                                </h2>
                                <p className="text-gray-700">
                                    {t(
                                        'privacyPolicy.sections.cookies.content'
                                    )}
                                </p>
                            </section>

                            {/* Section 9 - Security */}
                            <section>
                                <h2 className="text-xl font-bold mb-4 text-gray-800">
                                    9){' '}
                                    {t('privacyPolicy.sections.security.title')}
                                </h2>
                                <p className="text-gray-700">
                                    {t(
                                        'privacyPolicy.sections.security.content'
                                    )}
                                </p>
                            </section>

                            {/* Section 10 - Children */}
                            <section>
                                <h2 className="text-xl font-bold mb-4 text-gray-800">
                                    10){' '}
                                    {t('privacyPolicy.sections.children.title')}
                                </h2>
                                <p className="text-gray-700">
                                    {t(
                                        'privacyPolicy.sections.children.content'
                                    )}
                                </p>
                            </section>

                            {/* Section 11 - Changes */}
                            <section>
                                <h2 className="text-xl font-bold mb-4 text-gray-800">
                                    11){' '}
                                    {t('privacyPolicy.sections.changes.title')}
                                </h2>
                                <p className="text-gray-700">
                                    {t(
                                        'privacyPolicy.sections.changes.content'
                                    )}
                                </p>
                            </section>

                            {/* Section 12 - Contact */}
                            <section>
                                <h2 className="text-xl font-bold mb-4 text-gray-800">
                                    12){' '}
                                    {t(
                                        'privacyPolicy.sections.contactSection.title'
                                    )}
                                </h2>
                                <p className="text-gray-700">
<<<<<<< HEAD
                                    {t(
                                        'privacyPolicy.sections.contactSection.content'
                                    )}
                                    <a
                                        href="mailto:team@rampa.cash"
                                        className="text-indigo-600 hover:text-indigo-800 underline ml-1"
                                    >
                                        team@rampa.cash
=======
                                    {t('privacyPolicy.sections.contactSection.content')} 
                                    <a href="mailto:hello@rampa.cash" className="text-indigo-600 hover:text-indigo-800 underline ml-1">
                                        hello@rampa.cash
>>>>>>> 31888cae
                                    </a>
                                </p>
                            </section>
                        </div>
                    </div>
                </div>
            </div>
        </>
    );
};

export const getStaticProps: GetStaticProps = async ({ locale }) => {
    return {
        props: {
            ...(await serverSideTranslations(locale ?? 'en', ['common'])),
        },
    };
};

export default PrivacyPolicy;<|MERGE_RESOLUTION|>--- conflicted
+++ resolved
@@ -23,7 +23,6 @@
                         </h1>
                         <div className="bg-white rounded-lg shadow-sm p-6 md:p-8 space-y-8">
                             <div className="border-b pb-6 space-y-2 text-sm text-gray-600">
-<<<<<<< HEAD
                                 <p>
                                     <strong>
                                         {t('privacyPolicy.version')}
@@ -46,7 +45,7 @@
                                     <strong>
                                         {t('privacyPolicy.contact')}
                                     </strong>{' '}
-                                    team@rampa.cash
+                                    hello@rampa.cash
                                 </p>
                                 <p>
                                     <strong>
@@ -64,14 +63,6 @@
                                         'privacyPolicy.supervisoryAuthorityText'
                                     )}
                                 </p>
-=======
-                                <p><strong>{t('privacyPolicy.version')}</strong> 1.0</p>
-                                <p><strong>{t('privacyPolicy.effectiveDate')}</strong> {t('privacyPolicy.date')}</p>
-                                <p><strong>{t('privacyPolicy.controller')}</strong> Lafitech UG (Rampa)</p>
-                                <p><strong>{t('privacyPolicy.contact')}</strong> hello@rampa.cash</p>
-                                <p><strong>{t('privacyPolicy.registeredAddress')}</strong> Arnulfstr. 171, 80634 Munich, Germany</p>
-                                <p><strong>{t('privacyPolicy.supervisoryAuthority')}</strong> {t('privacyPolicy.supervisoryAuthorityText')}</p>
->>>>>>> 31888cae
                             </div>
 
                             {/* Section 1 - Scope */}
@@ -334,20 +325,14 @@
                                     )}
                                 </p>
                                 <p className="text-gray-700">
-<<<<<<< HEAD
                                     {t(
                                         'privacyPolicy.sections.userRights.contactInfo'
-                                    )}
+                                    )}{' '}
                                     <a
-                                        href="mailto:team@rampa.cash"
+                                        href="mailto:hello@rampa.cash"
                                         className="text-indigo-600 hover:text-indigo-800 underline ml-1"
                                     >
-                                        team@rampa.cash
-=======
-                                    {t('privacyPolicy.sections.userRights.contactInfo')} 
-                                    <a href="mailto:hello@rampa.cash" className="text-indigo-600 hover:text-indigo-800 underline ml-1">
                                         hello@rampa.cash
->>>>>>> 31888cae
                                     </a>
                                     .{' '}
                                     {t(
@@ -417,20 +402,14 @@
                                     )}
                                 </h2>
                                 <p className="text-gray-700">
-<<<<<<< HEAD
                                     {t(
                                         'privacyPolicy.sections.contactSection.content'
-                                    )}
+                                    )}{' '}
                                     <a
-                                        href="mailto:team@rampa.cash"
+                                        href="mailto:hello@rampa.cash"
                                         className="text-indigo-600 hover:text-indigo-800 underline ml-1"
                                     >
-                                        team@rampa.cash
-=======
-                                    {t('privacyPolicy.sections.contactSection.content')} 
-                                    <a href="mailto:hello@rampa.cash" className="text-indigo-600 hover:text-indigo-800 underline ml-1">
                                         hello@rampa.cash
->>>>>>> 31888cae
                                     </a>
                                 </p>
                             </section>

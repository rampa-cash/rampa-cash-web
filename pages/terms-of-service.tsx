import Head from 'next/head';
import type { NextPage, GetStaticProps } from 'next';
import { useTranslation } from 'next-i18next';
import { serverSideTranslations } from 'next-i18next/serverSideTranslations';

const TermsOfService: NextPage = () => {
    const { t } = useTranslation('common');

    return (
        <>
            <Head>
                <title>{t('termsOfService.title')} - RAMPA</title>
                <meta
                    name="description"
                    content={t('termsOfService.metaDescription')}
                />
            </Head>
            <div className="min-h-screen bg-gray-50 py-16">
                <div className="container mx-auto px-4 md:px-8">
                    <div className="max-w-4xl mx-auto">
                        <h1 className="text-3xl md:text-4xl font-bold text-center mb-8">
                            {t('termsOfService.title')}
                        </h1>
                        <div className="bg-white rounded-lg shadow-sm p-6 md:p-8 space-y-8">
                            <div className="border-b pb-6 space-y-2 text-sm text-gray-600">
<<<<<<< HEAD
                                <p>
                                    <strong>
                                        {t('termsOfService.version')}
                                    </strong>{' '}
                                    1.0
                                </p>
                                <p>
                                    <strong>
                                        {t('termsOfService.effectiveDate')}
                                    </strong>{' '}
                                    {t('termsOfService.date')}
                                </p>
                                <p>
                                    <strong>
                                        {t('termsOfService.company')}
                                    </strong>{' '}
                                    {t('termsOfService.companyInfo')}
                                </p>
                                <p>
                                    <strong>
                                        {t('termsOfService.contact')}
                                    </strong>{' '}
                                    team@rampa.cash
                                </p>
                                <p>
                                    <strong>
                                        {t('termsOfService.registeredAddress')}
                                    </strong>{' '}
                                    Arnulfstr. 171, 80634 Munich, Germany
                                </p>
                                <p>
                                    <strong>
                                        {t('termsOfService.handelsregister')}
                                    </strong>{' '}
                                    HRB 305485, Amtsgericht Munich
                                </p>
=======
                                <p><strong>{t('termsOfService.version')}</strong> 1.0</p>
                                <p><strong>{t('termsOfService.effectiveDate')}</strong> {t('termsOfService.date')}</p>
                                <p><strong>{t('termsOfService.company')}</strong> {t('termsOfService.companyInfo')}</p>
                                <p><strong>{t('termsOfService.contact')}</strong> hello@rampa.cash</p>
                                <p><strong>{t('termsOfService.registeredAddress')}</strong> Arnulfstr. 171, 80634 Munich, Germany</p>
                                <p><strong>{t('termsOfService.handelsregister')}</strong> HRB 305485, Amtsgericht Munich</p>
>>>>>>> 31888cae
                            </div>

                            {/* Section 1 - What we are */}
                            <section>
                                <h2 className="text-xl font-bold mb-4 text-gray-800">
                                    1){' '}
                                    {t(
                                        'termsOfService.sections.whatWeAre.title'
                                    )}
                                </h2>
                                <p className="text-gray-700">
                                    {t(
                                        'termsOfService.sections.whatWeAre.content'
                                    )}
                                </p>
                            </section>

                            {/* Section 2 - Third-party services */}
                            <section>
                                <h2 className="text-xl font-bold mb-4 text-gray-800">
                                    2){' '}
                                    {t(
                                        'termsOfService.sections.thirdPartyServices.title'
                                    )}
                                </h2>
                                <p className="text-gray-700 mb-4">
                                    {t(
                                        'termsOfService.sections.thirdPartyServices.intro'
                                    )}
                                </p>
                                <div className="space-y-3 text-gray-700">
                                    <p>
                                        <strong>
                                            {t(
                                                'termsOfService.sections.thirdPartyServices.fiatTitle'
                                            )}
                                        </strong>{' '}
                                        {t(
                                            'termsOfService.sections.thirdPartyServices.fiatContent'
                                        )}
                                    </p>
                                    <p>
                                        <strong>
                                            {t(
                                                'termsOfService.sections.thirdPartyServices.cardTitle'
                                            )}
                                        </strong>{' '}
                                        {t(
                                            'termsOfService.sections.thirdPartyServices.cardContent'
                                        )}
                                    </p>
                                    <p>
                                        <strong>
                                            {t(
                                                'termsOfService.sections.thirdPartyServices.dexTitle'
                                            )}
                                        </strong>{' '}
                                        {t(
                                            'termsOfService.sections.thirdPartyServices.dexContent'
                                        )}
                                    </p>
                                    <p>
                                        <strong>
                                            {t(
                                                'termsOfService.sections.thirdPartyServices.mpcTitle'
                                            )}
                                        </strong>{' '}
                                        {t(
                                            'termsOfService.sections.thirdPartyServices.mpcContent'
                                        )}
                                    </p>
                                    <p>
                                        <strong>
                                            {t(
                                                'termsOfService.sections.thirdPartyServices.analyticsTitle'
                                            )}
                                        </strong>{' '}
                                        {t(
                                            'termsOfService.sections.thirdPartyServices.analyticsContent'
                                        )}
                                    </p>
                                </div>
                                <p className="text-gray-700 mt-4 font-medium">
                                    {t(
                                        'termsOfService.sections.thirdPartyServices.disclaimer'
                                    )}
                                </p>
                            </section>

                            {/* Section 3 - Eligibility & compliance */}
                            <section>
                                <h2 className="text-xl font-bold mb-4 text-gray-800">
                                    3){' '}
                                    {t(
                                        'termsOfService.sections.eligibility.title'
                                    )}
                                </h2>
                                <p className="text-gray-700 mb-4">
                                    {t(
                                        'termsOfService.sections.eligibility.intro'
                                    )}
                                </p>
                                <ul className="list-disc pl-6 space-y-2 text-gray-700">
                                    <li>
                                        {t(
                                            'termsOfService.sections.eligibility.age'
                                        )}
                                    </li>
                                    <li>
                                        {t(
                                            'termsOfService.sections.eligibility.sanctions'
                                        )}
                                    </li>
                                    <li>
                                        {t(
                                            'termsOfService.sections.eligibility.jurisdiction'
                                        )}
                                    </li>
                                </ul>
                            </section>

                            {/* Section 4 - Your responsibilities */}
                            <section>
                                <h2 className="text-xl font-bold mb-4 text-gray-800">
                                    4){' '}
                                    {t(
                                        'termsOfService.sections.responsibilities.title'
                                    )}
                                </h2>
                                <ul className="list-disc pl-6 space-y-2 text-gray-700">
                                    <li>
                                        {t(
                                            'termsOfService.sections.responsibilities.security'
                                        )}
                                    </li>
                                    <li>
                                        {t(
                                            'termsOfService.sections.responsibilities.transactions'
                                        )}
                                    </li>
                                    <li>
                                        {t(
                                            'termsOfService.sections.responsibilities.legal'
                                        )}
                                    </li>
                                </ul>
                            </section>

                            {/* Section 5 - Fees and pricing */}
                            <section>
                                <h2 className="text-xl font-bold mb-4 text-gray-800">
                                    5) {t('termsOfService.sections.fees.title')}
                                </h2>
                                <p className="text-gray-700 mb-4">
                                    {t('termsOfService.sections.fees.intro')}
                                </p>
                                <div className="space-y-3 text-gray-700">
                                    <p>
                                        <strong>
                                            {t(
                                                'termsOfService.sections.fees.transakTitle'
                                            )}
                                        </strong>{' '}
                                        {t(
                                            'termsOfService.sections.fees.transakContent'
                                        )}
                                    </p>
                                    <p>
                                        <strong>
                                            {t(
                                                'termsOfService.sections.fees.dexFeeTitle'
                                            )}
                                        </strong>{' '}
                                        {t(
                                            'termsOfService.sections.fees.dexFeeContent'
                                        )}
                                    </p>
                                    <p>
                                        <strong>
                                            {t(
                                                'termsOfService.sections.fees.serviceFeesTitle'
                                            )}
                                        </strong>{' '}
                                        {t(
                                            'termsOfService.sections.fees.serviceFeesContent'
                                        )}
                                    </p>
                                    <p>
                                        <strong>
                                            {t(
                                                'termsOfService.sections.fees.cardFeesTitle'
                                            )}
                                        </strong>{' '}
                                        {t(
                                            'termsOfService.sections.fees.cardFeesContent'
                                        )}
                                    </p>
                                </div>
                                <p className="text-gray-700 mt-4">
                                    {t(
                                        'termsOfService.sections.fees.additionalFees'
                                    )}
                                </p>
                            </section>

                            {/* Section 6 - No custody */}
                            <section>
                                <h2 className="text-xl font-bold mb-4 text-gray-800">
                                    6){' '}
                                    {t(
                                        'termsOfService.sections.noCustody.title'
                                    )}
                                </h2>
                                <p className="text-gray-700">
                                    {t(
                                        'termsOfService.sections.noCustody.content'
                                    )}
                                </p>
                            </section>

                            {/* Section 7 - Risk notice */}
                            <section>
                                <h2 className="text-xl font-bold mb-4 text-gray-800">
                                    7){' '}
                                    {t(
                                        'termsOfService.sections.riskNotice.title'
                                    )}
                                </h2>
                                <p className="text-gray-700">
                                    {t(
                                        'termsOfService.sections.riskNotice.content'
                                    )}
                                </p>
                            </section>

                            {/* Section 8 - Prohibited conduct */}
                            <section>
                                <h2 className="text-xl font-bold mb-4 text-gray-800">
                                    8){' '}
                                    {t(
                                        'termsOfService.sections.prohibitedConduct.title'
                                    )}
                                </h2>
                                <p className="text-gray-700 mb-4">
                                    {t(
                                        'termsOfService.sections.prohibitedConduct.intro'
                                    )}
                                </p>
                                <ul className="list-disc pl-6 space-y-2 text-gray-700">
                                    <li>
                                        {t(
                                            'termsOfService.sections.prohibitedConduct.violate'
                                        )}
                                    </li>
                                    <li>
                                        {t(
                                            'termsOfService.sections.prohibitedConduct.interfere'
                                        )}
                                    </li>
                                    <li>
                                        {t(
                                            'termsOfService.sections.prohibitedConduct.infringe'
                                        )}
                                    </li>
                                    <li>
                                        {t(
                                            'termsOfService.sections.prohibitedConduct.bypass'
                                        )}
                                    </li>
                                </ul>
                                <p className="text-gray-700 mt-4">
                                    {t(
                                        'termsOfService.sections.prohibitedConduct.consequence'
                                    )}
                                </p>
                            </section>

                            {/* Section 9 - Intellectual property */}
                            <section>
                                <h2 className="text-xl font-bold mb-4 text-gray-800">
                                    9){' '}
                                    {t(
                                        'termsOfService.sections.intellectualProperty.title'
                                    )}
                                </h2>
                                <p className="text-gray-700">
                                    {t(
                                        'termsOfService.sections.intellectualProperty.content'
                                    )}
                                </p>
                            </section>

                            {/* Section 10 - Liability */}
                            <section>
                                <h2 className="text-xl font-bold mb-4 text-gray-800">
                                    10){' '}
                                    {t(
                                        'termsOfService.sections.liability.title'
                                    )}
                                </h2>
                                <p className="text-gray-700">
                                    {t(
                                        'termsOfService.sections.liability.content'
                                    )}
                                </p>
                            </section>

                            {/* Section 11 - Changes */}
                            <section>
                                <h2 className="text-xl font-bold mb-4 text-gray-800">
                                    11){' '}
                                    {t('termsOfService.sections.changes.title')}
                                </h2>
                                <p className="text-gray-700">
                                    {t(
                                        'termsOfService.sections.changes.content'
                                    )}
                                </p>
                            </section>

                            {/* Section 12 - Governing law */}
                            <section>
                                <h2 className="text-xl font-bold mb-4 text-gray-800">
                                    12){' '}
                                    {t(
                                        'termsOfService.sections.governingLaw.title'
                                    )}
                                </h2>
                                <p className="text-gray-700">
                                    {t(
                                        'termsOfService.sections.governingLaw.content'
                                    )}
                                </p>
                            </section>

                            {/* Section 13 - Contact */}
                            <section>
                                <h2 className="text-xl font-bold mb-4 text-gray-800">
                                    13){' '}
                                    {t(
                                        'termsOfService.sections.contactSection.title'
                                    )}
                                </h2>
                                <p className="text-gray-700">
<<<<<<< HEAD
                                    {t(
                                        'termsOfService.sections.contactSection.content'
                                    )}
                                    <a
                                        href="mailto:team@rampa.cash"
                                        className="text-indigo-600 hover:text-indigo-800 underline ml-1"
                                    >
                                        team@rampa.cash
=======
                                    {t('termsOfService.sections.contactSection.content')} 
                                    <a href="mailto:hello@rampa.cash" className="text-indigo-600 hover:text-indigo-800 underline ml-1">
                                        hello@rampa.cash
>>>>>>> 31888cae
                                    </a>
                                </p>
                            </section>
                        </div>
                    </div>
                </div>
            </div>
        </>
    );
};

export const getStaticProps: GetStaticProps = async ({ locale }) => {
    return {
        props: {
            ...(await serverSideTranslations(locale ?? 'en', ['common'])),
        },
    };
};

export default TermsOfService;<|MERGE_RESOLUTION|>--- conflicted
+++ resolved
@@ -23,7 +23,6 @@
                         </h1>
                         <div className="bg-white rounded-lg shadow-sm p-6 md:p-8 space-y-8">
                             <div className="border-b pb-6 space-y-2 text-sm text-gray-600">
-<<<<<<< HEAD
                                 <p>
                                     <strong>
                                         {t('termsOfService.version')}
@@ -46,7 +45,7 @@
                                     <strong>
                                         {t('termsOfService.contact')}
                                     </strong>{' '}
-                                    team@rampa.cash
+                                    hello@rampa.cash
                                 </p>
                                 <p>
                                     <strong>
@@ -60,14 +59,6 @@
                                     </strong>{' '}
                                     HRB 305485, Amtsgericht Munich
                                 </p>
-=======
-                                <p><strong>{t('termsOfService.version')}</strong> 1.0</p>
-                                <p><strong>{t('termsOfService.effectiveDate')}</strong> {t('termsOfService.date')}</p>
-                                <p><strong>{t('termsOfService.company')}</strong> {t('termsOfService.companyInfo')}</p>
-                                <p><strong>{t('termsOfService.contact')}</strong> hello@rampa.cash</p>
-                                <p><strong>{t('termsOfService.registeredAddress')}</strong> Arnulfstr. 171, 80634 Munich, Germany</p>
-                                <p><strong>{t('termsOfService.handelsregister')}</strong> HRB 305485, Amtsgericht Munich</p>
->>>>>>> 31888cae
                             </div>
 
                             {/* Section 1 - What we are */}
@@ -412,20 +403,14 @@
                                     )}
                                 </h2>
                                 <p className="text-gray-700">
-<<<<<<< HEAD
                                     {t(
                                         'termsOfService.sections.contactSection.content'
-                                    )}
+                                    )}{' '}
                                     <a
-                                        href="mailto:team@rampa.cash"
+                                        href="mailto:hello@rampa.cash"
                                         className="text-indigo-600 hover:text-indigo-800 underline ml-1"
                                     >
-                                        team@rampa.cash
-=======
-                                    {t('termsOfService.sections.contactSection.content')} 
-                                    <a href="mailto:hello@rampa.cash" className="text-indigo-600 hover:text-indigo-800 underline ml-1">
                                         hello@rampa.cash
->>>>>>> 31888cae
                                     </a>
                                 </p>
                             </section>

--- conflicted
+++ resolved
@@ -21,192 +21,6 @@
                             {t('imprint.title')}
                         </h1>
                         <div className="bg-white rounded-lg shadow-sm p-6 md:p-8 space-y-8">
-<<<<<<< HEAD
-                            {/* Company Information */}
-                            <section>
-                                <h2 className="text-xl font-bold mb-4 text-gray-800">
-                                    {t('imprint.sections.companyInfo.title')}
-                                </h2>
-                                <div className="space-y-2 text-gray-700">
-                                    <p>
-                                        <strong>
-                                            {t(
-                                                'imprint.sections.companyInfo.name'
-                                            )}
-                                        </strong>
-                                    </p>
-                                    <p>
-                                        {t(
-                                            'imprint.sections.companyInfo.address'
-                                        )}
-                                    </p>
-                                    <p>
-                                        {t('imprint.sections.companyInfo.city')}
-                                    </p>
-                                    <p>
-                                        {t(
-                                            'imprint.sections.companyInfo.country'
-                                        )}
-                                    </p>
-                                </div>
-                            </section>
-                            {/* Contact Information */}
-                            <section>
-                                <h2 className="text-xl font-bold mb-4 text-gray-800">
-                                    {t('imprint.sections.contact.title')}
-                                </h2>
-                                <div className="space-y-2 text-gray-700">
-                                    <p>
-                                        <strong>
-                                            {t(
-                                                'imprint.sections.contact.phone'
-                                            )}
-                                        </strong>{' '}
-                                        +49 176 71763207
-                                    </p>
-                                    <p>
-                                        <strong>
-                                            {t(
-                                                'imprint.sections.contact.email'
-                                            )}
-                                        </strong>{' '}
-                                        team@rampa.cash
-                                    </p>
-                                    <p>
-                                        <strong>
-                                            {t(
-                                                'imprint.sections.contact.website'
-                                            )}
-                                        </strong>{' '}
-                                        www.rampa.cash
-                                    </p>
-                                </div>
-                            </section>
-                            {/* Editorial Responsibility */}
-                            <section>
-                                <h2 className="text-xl font-bold mb-4 text-gray-800">
-                                    {t(
-                                        'imprint.sections.editoriallyResponsible.title'
-                                    )}
-                                </h2>
-                                <div className="space-y-2 text-gray-700">
-                                    <p>
-                                        <strong>
-                                            {t(
-                                                'imprint.sections.editoriallyResponsible.name'
-                                            )}
-                                        </strong>
-                                    </p>
-                                    <p>
-                                        {t(
-                                            'imprint.sections.editoriallyResponsible.address'
-                                        )}
-                                    </p>
-                                    <p>
-                                        {t(
-                                            'imprint.sections.editoriallyResponsible.city'
-                                        )}
-                                    </p>
-                                </div>
-                            </section>
-                            {/* EU Dispute Resolution */}
-                            <section>
-                                <h2 className="text-xl font-bold mb-4 text-gray-800">
-                                    {t('imprint.sections.euDispute.title')}
-                                </h2>
-                                <div className="space-y-2 text-gray-700">
-                                    <p>
-                                        {t('imprint.sections.euDispute.text')}
-                                        <a
-                                            href={t(
-                                                'imprint.sections.euDispute.link'
-                                            )}
-                                            className="text-indigo-600 hover:text-indigo-800 underline ml-1"
-                                        >
-                                            {t(
-                                                'imprint.sections.euDispute.link'
-                                            )}
-                                        </a>
-                                    </p>
-                                    <p>
-                                        {t(
-                                            'imprint.sections.euDispute.emailNote'
-                                        )}
-                                    </p>
-                                </div>
-                            </section>
-                            {/* Consumer Dispute Resolution */}
-                            <section>
-                                <h2 className="text-xl font-bold mb-4 text-gray-800">
-                                    {t(
-                                        'imprint.sections.consumerDispute.title'
-                                    )}
-                                </h2>
-                                <div className="space-y-2 text-gray-700">
-                                    <p>
-                                        {t(
-                                            'imprint.sections.consumerDispute.text'
-                                        )}
-                                    </p>
-                                </div>
-                            </section>
-                            {/* Liability for Content */}
-                            <section>
-                                <h2 className="text-xl font-bold mb-4 text-gray-800">
-                                    {t(
-                                        'imprint.sections.contentLiability.title'
-                                    )}
-                                </h2>
-                                <div className="space-y-2 text-gray-700">
-                                    <p>
-                                        {t(
-                                            'imprint.sections.contentLiability.paragraph1'
-                                        )}
-                                    </p>
-                                    <p>
-                                        {t(
-                                            'imprint.sections.contentLiability.paragraph2'
-                                        )}
-                                    </p>
-                                </div>
-                            </section>
-                            {/* Liability for Links */}
-                            <section>
-                                <h2 className="text-xl font-bold mb-4 text-gray-800">
-                                    {t('imprint.sections.linkLiability.title')}
-                                </h2>
-                                <div className="space-y-2 text-gray-700">
-                                    <p>
-                                        {t(
-                                            'imprint.sections.linkLiability.paragraph1'
-                                        )}
-                                    </p>
-                                    <p>
-                                        {t(
-                                            'imprint.sections.linkLiability.paragraph2'
-                                        )}
-                                    </p>
-                                </div>
-                            </section>
-                            {/* Copyright */}
-                            <section>
-                                <h2 className="text-xl font-bold mb-4 text-gray-800">
-                                    {t('imprint.sections.copyright.title')}
-                                </h2>
-                                <div className="space-y-2 text-gray-700">
-                                    <p>
-                                        {t(
-                                            'imprint.sections.copyright.paragraph1'
-                                        )}
-                                    </p>
-                                    <p>
-                                        {t(
-                                            'imprint.sections.copyright.paragraph2'
-                                        )}
-                                    </p>
-                                </div>
-                            </section>
-=======
                         {/* Company Information */}
                         <section>
                             <h2 className="text-xl font-bold mb-4 text-gray-800">{t('imprint.sections.companyInfo.title')}</h2>
@@ -239,10 +53,12 @@
                         <section>
                             <h2 className="text-xl font-bold mb-4 text-gray-800">{t('imprint.sections.euDispute.title')}</h2>
                             <div className="space-y-2 text-gray-700">
-                            <p>{t('imprint.sections.euDispute.text')} 
-                            <a href={t('imprint.sections.euDispute.link')} className="text-indigo-600 hover:text-indigo-800 underline ml-1">
-                                {t('imprint.sections.euDispute.link')}
-                            </a></p>
+                            <p>
+                                {t('imprint.sections.euDispute.text')}{' '}
+                                <a href={t('imprint.sections.euDispute.link')} className="text-indigo-600 hover:text-indigo-800 underline ml-1">
+                                    {t('imprint.sections.euDispute.link')}
+                                </a>
+                            </p>
                             <p>{t('imprint.sections.euDispute.emailNote')}</p>
                             </div>
                         </section>
@@ -277,7 +93,6 @@
                             <p>{t('imprint.sections.copyright.paragraph2')}</p>
                             </div>
                         </section>
->>>>>>> 31888cae
                         </div>
                     </div>
                 </div>

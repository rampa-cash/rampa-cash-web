# RAMPA Cash Web

<<<<<<< HEAD
> Solana-based remittance and financial empowerment platform
=======
> Financial empowerment platform for families
>>>>>>> 3bd5d912

[![Next.js](https://img.shields.io/badge/Next.js-black?logo=next.js&logoColor=white)](*)
[![React](https://img.shields.io/badge/React-%2320232a.svg?logo=react&logoColor=%2361DAFB)](#)
[![TypeScript](https://img.shields.io/badge/TypeScript-3178C6?logo=typescript&logoColor=fff)](#)

[![TailwindCSS](https://img.shields.io/badge/Tailwind%20CSS-%2338B2AC.svg?logo=tailwind-css&logoColor=white)](#)
[![Docker](https://img.shields.io/badge/Docker-2496ED?logo=docker&logoColor=white)](#)

<<<<<<< HEAD
Rampa brings Web3 and decentralized apps to real people, making it so simple that they don't realize they're using them. Built with Next.js, Solana blockchain, and WhatsApp integration.
=======
Rampa brings Web3 and decentralized apps to real people, making it so simple that they don't realize they're using them. Built with Next.js.
>>>>>>> 3bd5d912

## 🚀 Features

### Core Functionality
<<<<<<< HEAD
- **Solana Blockchain Integration**: Fast, secure transactions on Solana network
- **Waitlist System**: Early access signup with email collection
- **Real-time Exchange Rates**: Live market rates without hidden fees
- **Multi-Party Computation (MPC) Wallets**: Enhanced security for user funds
=======
- **Waitlist Management**: Simple email collection and management
- **Multi-language Support**: English and Spanish localization
- **Responsive Design**: Mobile-first approach with modern UI
>>>>>>> 3bd5d912

### User Experience
- **Intuitive Interface**: Clean, modern UI built with Tailwind CSS
- **Mobile-First Design**: Responsive design for all devices


### Technical Features
- **TypeScript**: Full type safety across the application
- **API Routes**: RESTful API endpoints for all functionality
- **Environment Configuration**: Secure environment variable management
- **Error Handling**: Comprehensive error handling and user feedback
- **Docker Support**: Containerized deployment with optimized builds

## 📦 Installation

### Prerequisites
- Node.js 18+ 
- npm or yarn

- Docker & Docker Compose (for containerized deployment)

### Local Development Setup

1. **Clone the repository**
   ```bash
   git clone <repository-url>
   cd rampa-cash-web
   ```

2. **Install dependencies**
   ```bash
   npm install
   # or
   yarn install
   ```

3. **Environment Configuration**
   Create a `.env.local` file in the root directory:
   ```env

   # Backend API Configuration
   BACKEND_API_URL=http://localhost:8000
   ```

4. **Run the development server**
   ```bash
   npm run dev
   # or
   yarn dev
   ```

5. **Open your browser**
   Navigate to [http://localhost:3000](http://localhost:3000)

### Docker Setup

#### Prerequisites
- Docker installed on your system
- Docker Compose installed on your system

#### Production Deployment with Docker

**Using Docker Compose (Recommended):**

1. **Build and run the application:**
   ```bash
   docker-compose up --build
   ```

2. **Run in detached mode:**
   ```bash
   docker-compose up -d --build
   ```

3. **Stop the application:**
   ```bash
   docker-compose down
   ```

**Using Docker directly:**

1. **Build the image:**
   ```bash
   docker build -t rampa-cash-web .
   ```

2. **Run the container:**
   ```bash
   docker run -p 3000:3000 --env-file .env rampa-cash-web
   ```

#### Development Mode with Docker

For development with hot reloading:

```bash
docker-compose --profile dev up --build
```

This will run the development server on port 3001 with hot reloading enabled.

#### Docker Features

- **Production**: Multi-stage build with optimized Next.js standalone output
- **Development**: Single-stage build with volume mounting for hot reloading
- **Health Checks**: Built-in monitoring for API endpoints
- **Security**: Non-root user execution
- **Optimization**: Alpine Linux base image for minimal size

#### Ports

- **Production**: `http://localhost:3000`
- **Development**: `http://localhost:3001`

## 🏗️ Project Structure

```
rampa-cash-web/
├── components/          # React components
│   ├── Navigation.tsx   # Main navigation component
│   ├── WaitlistSignup.tsx # Waitlist signup form
│   └── ui/             # Reusable UI components
├── data/               # Static data files
│   └── waitlist.json   # Waitlist data storage
├── lib/                # Utility libraries
│   ├── api-client.ts   # Centralized API client
│   ├── api-utils.ts    # API utilities & error handling
│   ├── constants.ts    # Application constants
│   ├── utils.ts        # General utilities
│   └── validators.ts   # Zod validation schemas
├── pages/              # Next.js pages and API routes
│   ├── admin/          # Admin pages
│   └── index.tsx       # Home page
├── public/             # Static assets
├── styles/             # Global styles
├── Dockerfile          # Production Docker configuration
├── Dockerfile.dev      # Development Docker configuration
├── docker-compose.yml  # Docker Compose configuration
├── .dockerignore       # Docker build exclusions
└── package.json        # Dependencies and scripts
```

## 🔌 API Endpoints

### Waitlist Management
- **POST** `/api/waitlist` - Add email to waitlist
- **GET** `/api/waitlist` - Get waitlist count (admin)





## 🚀 Deployment

### Docker Deployment (Recommended)
Follow the Docker setup instructions above for containerized deployment.

### Vercel Deployment
1. Connect your GitHub repository to Vercel
2. Configure environment variables in Vercel dashboard
3. Deploy automatically on push to main branch

### Manual Deployment
1. Build the application:
   ```bash
   npm run build
   ```

2. Start the production server:
   ```bash
   npm start
   ```

### Environment Variables for Production
Ensure all required environment variables are set in your production environment:
- `BACKEND_API_URL`




## 🔧 Development

### Available Scripts
- `npm run dev` - Start development server
- `npm run build` - Build for production
- `npm run start` - Start production server
- `npm run lint` - Run ESLint

### Code Style
This project uses ESLint with Next.js configuration. Run `npm run lint` to check for code style issues.

### Testing
Currently, the project doesn't include automated tests. Consider adding:
- Unit tests with Jest
- Integration tests for API endpoints
- E2E tests with Playwright or Cypress

## 🔐 Security Considerations

### Production Security
- **Never commit private keys** to version control
- Use environment variables for sensitive data
- Implement proper authentication for admin routes
- Add rate limiting to API endpoints
- Use HTTPS in production



### Docker Security
- Never commit `.env` files to version control
- Use Docker secrets for sensitive environment variables in production
- The production container runs as a non-root user (nextjs:nodejs)
- Regular base image updates



## 🐛 Troubleshooting

### Build Issues
- Ensure all environment variables are set in `.env` file
- Check that Docker has enough memory allocated (recommended: 4GB+)
- Verify all dependencies are installed correctly

### Runtime Issues
- Check container logs: `docker-compose logs`
- Verify environment variables are loaded: `docker-compose exec rampa-cash-web env`
- Check application logs for specific error messages

### Performance
- The production image uses Next.js standalone output for optimal performance
- Alpine Linux base image keeps the container size minimal
- Health checks ensure application availability

## 🤝 Contributing

1. Fork the repository
2. Create a feature branch (`git checkout -b feature/amazing-feature`)
3. Commit your changes (`git commit -m 'Add amazing feature'`)
4. Push to the branch (`git push origin feature/amazing-feature`)
5. Open a Pull Request

## 📄 License

This project is proprietary software. All rights reserved.

## 🆘 Support

For support and questions:
- Create an issue in the repository
- Contact the development team
- Check the documentation

## 🔮 Roadmap

- [ ] Multi-language support
- [ ] Advanced analytics dashboard
- [ ] Mobile app development
- [ ] Additional payment methods
- [ ] Enhanced security features
- [ ] Regulatory compliance tools

---

**RAMPA** - Making Web3 invisible, making money transfers instant. 🚀 <|MERGE_RESOLUTION|>--- conflicted
+++ resolved
@@ -1,10 +1,6 @@
 # RAMPA Cash Web
 
-<<<<<<< HEAD
-> Solana-based remittance and financial empowerment platform
-=======
 > Financial empowerment platform for families
->>>>>>> 3bd5d912
 
 [![Next.js](https://img.shields.io/badge/Next.js-black?logo=next.js&logoColor=white)](*)
 [![React](https://img.shields.io/badge/React-%2320232a.svg?logo=react&logoColor=%2361DAFB)](#)
@@ -13,25 +9,14 @@
 [![TailwindCSS](https://img.shields.io/badge/Tailwind%20CSS-%2338B2AC.svg?logo=tailwind-css&logoColor=white)](#)
 [![Docker](https://img.shields.io/badge/Docker-2496ED?logo=docker&logoColor=white)](#)
 
-<<<<<<< HEAD
-Rampa brings Web3 and decentralized apps to real people, making it so simple that they don't realize they're using them. Built with Next.js, Solana blockchain, and WhatsApp integration.
-=======
 Rampa brings Web3 and decentralized apps to real people, making it so simple that they don't realize they're using them. Built with Next.js.
->>>>>>> 3bd5d912
 
 ## 🚀 Features
 
 ### Core Functionality
-<<<<<<< HEAD
-- **Solana Blockchain Integration**: Fast, secure transactions on Solana network
-- **Waitlist System**: Early access signup with email collection
-- **Real-time Exchange Rates**: Live market rates without hidden fees
-- **Multi-Party Computation (MPC) Wallets**: Enhanced security for user funds
-=======
 - **Waitlist Management**: Simple email collection and management
 - **Multi-language Support**: English and Spanish localization
 - **Responsive Design**: Mobile-first approach with modern UI
->>>>>>> 3bd5d912
 
 ### User Experience
 - **Intuitive Interface**: Clean, modern UI built with Tailwind CSS
